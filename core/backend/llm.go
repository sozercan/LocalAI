package backend

import (
	"context"
	"encoding/json"
	"fmt"
	"os"
	"regexp"
	"strings"
	"sync"
	"unicode/utf8"

	"github.com/rs/zerolog/log"

	"github.com/mudler/LocalAI/core/config"
	"github.com/mudler/LocalAI/core/schema"

	"github.com/mudler/LocalAI/core/gallery"
	"github.com/mudler/LocalAI/pkg/grpc/proto"
	model "github.com/mudler/LocalAI/pkg/model"
	"github.com/mudler/LocalAI/pkg/utils"
)

type LLMResponse struct {
	Response string // should this be []byte?
	Usage    TokenUsage
}

type TokenUsage struct {
	Prompt     int
	Completion int
}

func ModelInference(ctx context.Context, s string, messages []schema.Message, images, videos, audios []string, loader *model.ModelLoader, c config.BackendConfig, o *config.ApplicationConfig, tokenCallback func(string, TokenUsage) bool) (func() (LLMResponse, error), error) {
	modelFile := c.Model

	// Check if the modelFile exists, if it doesn't try to load it from the gallery
	if o.AutoloadGalleries { // experimental
		if _, err := os.Stat(modelFile); os.IsNotExist(err) {
			utils.ResetDownloadTimers()
			// if we failed to load the model, we try to download it
			err := gallery.InstallModelFromGallery(o.Galleries, modelFile, loader.ModelPath, gallery.GalleryModel{}, utils.DisplayDownloadFunction, o.EnforcePredownloadScans)
			if err != nil {
				return nil, err
			}
		}
	}

	opts := ModelOptions(c, o)
	inferenceModel, err := loader.Load(opts...)
	if err != nil {
		return nil, err
	}

	var protoMessages []*proto.Message
	// if we are using the tokenizer template, we need to convert the messages to proto messages
	// unless the prompt has already been tokenized (non-chat endpoints + functions)
	if c.TemplateConfig.UseTokenizerTemplate && s == "" {
		protoMessages = make([]*proto.Message, len(messages), len(messages))
		for i, message := range messages {
			protoMessages[i] = &proto.Message{
				Role: message.Role,
			}
			switch ct := message.Content.(type) {
			case string:
				protoMessages[i].Content = ct
			case []interface{}:
				// If using the tokenizer template, in case of multimodal we want to keep the multimodal content as and return only strings here
				data, _ := json.Marshal(ct)
				resultData := []struct {
					Text string `json:"text"`
				}{}
				json.Unmarshal(data, &resultData)
				for _, r := range resultData {
					protoMessages[i].Content += r.Text
				}
			default:
				return nil, fmt.Errorf("unsupported type for schema.Message.Content for inference: %T", ct)
			}
		}
	}

	// in GRPC, the backend is supposed to answer to 1 single token if stream is not supported
	fn := func() (LLMResponse, error) {
		opts := gRPCPredictOpts(c, loader.ModelPath)
		opts.Prompt = s
		opts.Messages = protoMessages
		opts.UseTokenizerTemplate = c.TemplateConfig.UseTokenizerTemplate
		opts.Images = images
		opts.Videos = videos
		opts.Audios = audios

		tokenUsage := TokenUsage{}

		// check the per-model feature flag for usage, since tokenCallback may have a cost.
		// Defaults to off as for now it is still experimental
		if c.FeatureFlag.Enabled("usage") {
			userTokenCallback := tokenCallback
			if userTokenCallback == nil {
				userTokenCallback = func(token string, usage TokenUsage) bool {
					return true
				}
			}

			promptInfo, pErr := inferenceModel.TokenizeString(ctx, opts)
			if pErr == nil && promptInfo.Length > 0 {
				tokenUsage.Prompt = int(promptInfo.Length)
			}

			tokenCallback = func(token string, usage TokenUsage) bool {
				tokenUsage.Completion++
				return userTokenCallback(token, tokenUsage)
			}
		}

		if tokenCallback != nil {
			ss := ""

			var partialRune []byte
<<<<<<< HEAD
			err := inferenceModel.PredictStream(ctx, opts, func(chars []byte) {
				partialRune = append(partialRune, chars...)
=======
			err := inferenceModel.PredictStream(ctx, opts, func(reply *proto.Reply) {
				msg := reply.Message
				partialRune = append(partialRune, msg...)

				tokenUsage.Prompt = int(reply.PromptTokens)
				tokenUsage.Completion = int(reply.Tokens)
>>>>>>> 07655c0c

				for len(partialRune) > 0 {
					r, size := utf8.DecodeRune(partialRune)
					if r == utf8.RuneError {
						// incomplete rune, wait for more bytes
						break
					}

					tokenCallback(string(r), tokenUsage)
					ss += string(r)

					partialRune = partialRune[size:]
				}
			})
			return LLMResponse{
				Response: ss,
				Usage:    tokenUsage,
			}, err
		} else {
			// TODO: Is the chicken bit the only way to get here? is that acceptable?
			reply, err := inferenceModel.Predict(ctx, opts)
			if err != nil {
				return LLMResponse{}, err
			}
			if tokenUsage.Prompt == 0 {
				tokenUsage.Prompt = int(reply.PromptTokens)
			}
			if tokenUsage.Completion == 0 {
				tokenUsage.Completion = int(reply.Tokens)
			}
			return LLMResponse{
				Response: string(reply.Message),
				Usage:    tokenUsage,
			}, err
		}
	}

	return fn, nil
}

var cutstrings map[string]*regexp.Regexp = make(map[string]*regexp.Regexp)
var mu sync.Mutex = sync.Mutex{}

func Finetune(config config.BackendConfig, input, prediction string) string {
	if config.Echo {
		prediction = input + prediction
	}

	for _, c := range config.Cutstrings {
		mu.Lock()
		reg, ok := cutstrings[c]
		if !ok {
			r, err := regexp.Compile(c)
			if err != nil {
				log.Fatal().Err(err).Msg("failed to compile regex")
			}
			cutstrings[c] = r
			reg = cutstrings[c]
		}
		mu.Unlock()
		prediction = reg.ReplaceAllString(prediction, "")
	}

	// extract results from the response which can be for instance inside XML tags
	var predResult string
	for _, r := range config.ExtractRegex {
		mu.Lock()
		reg, ok := cutstrings[r]
		if !ok {
			regex, err := regexp.Compile(r)
			if err != nil {
				log.Fatal().Err(err).Msg("failed to compile regex")
			}
			cutstrings[r] = regex
			reg = regex
		}
		mu.Unlock()
		predResult += reg.FindString(prediction)
	}
	if predResult != "" {
		prediction = predResult
	}

	for _, c := range config.TrimSpace {
		prediction = strings.TrimSpace(strings.TrimPrefix(prediction, c))
	}

	for _, c := range config.TrimSuffix {
		prediction = strings.TrimSpace(strings.TrimSuffix(prediction, c))
	}
	return prediction
}<|MERGE_RESOLUTION|>--- conflicted
+++ resolved
@@ -117,17 +117,12 @@
 			ss := ""
 
 			var partialRune []byte
-<<<<<<< HEAD
-			err := inferenceModel.PredictStream(ctx, opts, func(chars []byte) {
-				partialRune = append(partialRune, chars...)
-=======
 			err := inferenceModel.PredictStream(ctx, opts, func(reply *proto.Reply) {
 				msg := reply.Message
 				partialRune = append(partialRune, msg...)
 
 				tokenUsage.Prompt = int(reply.PromptTokens)
 				tokenUsage.Completion = int(reply.Tokens)
->>>>>>> 07655c0c
 
 				for len(partialRune) > 0 {
 					r, size := utf8.DecodeRune(partialRune)
@@ -140,6 +135,10 @@
 					ss += string(r)
 
 					partialRune = partialRune[size:]
+				}
+
+				if len(msg) == 0 {
+					tokenCallback("", tokenUsage)
 				}
 			})
 			return LLMResponse{
